--- conflicted
+++ resolved
@@ -42,16 +42,6 @@
         }
     }
 
-<<<<<<< HEAD
-    async fn receive_packet(&self) -> Result<Packet, ConnectionError> {
-        let packet = self.connection.receive().await?;
-        let parsed = String::from_utf8_lossy(&packet.data);
-        trace!(?packet, %parsed);
-        Ok(packet)
-    }
-
-    async fn run(self) -> Result<(), ConnectionError> {
-=======
     /// Send our heartbeat out to our peers!
     async fn send_heartbeat_loop(self: Arc<Self>, outgoing: Sender<Packet>) -> Result<(), ConnectionError> {
         let current_interval = self.get_current_duration();
@@ -84,7 +74,6 @@
 
     /// Get heartbeats and work out who is dead
     async fn process_leader_heartbeat_loop(self: Arc<Self>, mut incoming: Receiver<Packet>, outgoing: Sender<Packet>) -> Result<(), ConnectionError> {
->>>>>>> 7f5eb02c
         loop {
             // get the next peer we expect to timeout
             let interval = self.get_current_duration() * 2;
@@ -103,21 +92,10 @@
                         }
                     },
                 },
-<<<<<<< HEAD
-                _ = sleep(self.heartbeat_interval) => {
-                    for peer in &self.peers {
-                        let peer_request = Packet {
-                            data: "HEARTBEAT".into(),
-                            peer: peer.to_owned(),
-                        };
-                        let _who_cares = self.connection.send(peer_request).await; // TODO
-                    }
-=======
 
                 // timer that goes off when leader timed out
                 _ = sleep(interval) => {
                     tracing::warn!("Leader timeout, would start an election here");
->>>>>>> 7f5eb02c
                 }
             }
         } 
